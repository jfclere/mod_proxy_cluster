--- conflicted
+++ resolved
@@ -32,11 +32,10 @@
 bash mcmps.sh
 ```
 
-<<<<<<< HEAD
-Note the variables for the script, NODE_COUNT, APP_COUNT and HTTPD, defaulting to 500 2 and "127.0.0.1:6666/"
+
+Note: The variables for the script, NODE_COUNT, APP_COUNT and HTTPD, defaulting to 500 2 and "127.0.0.1:6666/"
 ```
 NODE_COUNT=250 APP_COUNT=4 HTTPD=127.0.0.1:8888/ bash mcmps.sh
 ```
-=======
-The script enable 2 webapps (webapp0 webapp1)
->>>>>>> abd6d34f
+
+Note: The script enable 2 webapps (webapp0 webapp1)